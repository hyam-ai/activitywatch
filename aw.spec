# -*- mode: python -*-
# vi: set ft=python :

import os
import platform
import aw_core
import flask_restplus

aw_core_path = os.path.dirname(aw_core.__file__)
restplus_path = os.path.dirname(flask_restplus.__file__)

aws_location = "aw-server/"
aw_qt_location = "aw-qt/"
awa_location = "aw-watcher-afk/"
aww_location = "aw-watcher-window/"

<<<<<<< HEAD
icon = aw_qt_location + 'media/logo/logo.ico'
macos_icon = aw_qt_location + 'media/logo/icon.icns'
=======
if platform.system() == "Darwin":
    icon = aw_qt_location + 'media/logo/logo.icns'
else:
    icon = aw_qt_location + 'media/logo/logo.ico'
>>>>>>> 5e4de1ed
block_cipher = None

extra_pathex = []
if platform.system() == "Windows":
    # The Windows version includes paths to Qt binaries which are
    # not automatically found due to bug in PyInstaller 3.2.
    # See: https://github.com/pyinstaller/pyinstaller/issues/2152
    import PyQt5

    pyqt_path = os.path.dirname(PyQt5.__file__)
    extra_pathex.append(pyqt_path + "\\Qt\\bin")

aw_server_a = Analysis(['aw-server/__main__.py'],
                       pathex=[],
                       binaries=None,
                       datas=[
                           (aws_location + 'aw_server/static', 'aw_server/static'),

                           (os.path.join(restplus_path, 'templates'), 'flask_restplus/templates'),
                           (os.path.join(restplus_path, 'static'), 'flask_restplus/static'),
                           (os.path.join(aw_core_path, 'schemas'), 'aw_core/schemas')
                       ],
                       hiddenimports=[],
                       hookspath=[],
                       runtime_hooks=[],
                       excludes=[],
                       win_no_prefer_redirects=False,
                       win_private_assemblies=False,
                       cipher=block_cipher)

aw_qt_a = Analysis([aw_qt_location + 'aw_qt/__main__.py'],
                   pathex=[] + extra_pathex,
                   binaries=None,
                   datas=[(aw_qt_location + 'resources/aw-qt.desktop', 'aw_qt/resources')],
                   hiddenimports=[],
                   hookspath=[],
                   runtime_hooks=[],
                   excludes=[],
                   win_no_prefer_redirects=False,
                   win_private_assemblies=False,
                   cipher=block_cipher)

aw_watcher_afk_a = Analysis([awa_location + 'aw_watcher_afk/__main__.py'],
                            pathex=[],
                            binaries=None,
                            datas=None,
                            hiddenimports=[
                                'Xlib.keysymdef.miscellany',
                                'Xlib.keysymdef.latin1',
                                'Xlib.keysymdef.latin2',
                                'Xlib.keysymdef.latin3',
                                'Xlib.keysymdef.latin4',
                                'Xlib.keysymdef.greek',
                                'Xlib.support.unix_connect',
                                'Xlib.ext.shape',
                                'Xlib.ext.xinerama',
                                'Xlib.ext.composite',
                                'Xlib.ext.randr',
                                'Xlib.ext.xfixes',
                                'Xlib.ext.security',
                                'Xlib.ext.xinput',
                            ],
                            hookspath=[],
                            runtime_hooks=[],
                            excludes=[],
                            win_no_prefer_redirects=False,
                            win_private_assemblies=False,
                            cipher=block_cipher)

aw_watcher_window_a = Analysis([aww_location + 'aw_watcher_window/__main__.py'],
                               pathex=[],
                               binaries=None,
                               datas=[(aww_location + "aw_watcher_window/printAppTitle.scpt", 'aw_watcher_window')],
                               hiddenimports=[],
                               hookspath=[],
                               runtime_hooks=[],
                               excludes=[],
                               win_no_prefer_redirects=False,
                               win_private_assemblies=False,
                               cipher=block_cipher)

# https://pythonhosted.org/PyInstaller/spec-files.html#multipackage-bundles
# MERGE takes a bit weird arguments, it wants tuples which consists of
# the analysis paired with the script name and the bin name
MERGE(
    (aw_server_a, "aw-server", "aw-server"),
    (aw_qt_a, "aw-qt", "aw-qt"),
    (aw_watcher_afk_a, "aw-watcher-afk", "aw-watcher-afk"),
    (aw_watcher_window_a, "aw-watcher-window", "aw-watcher-window")
)

aww_pyz = PYZ(aw_watcher_window_a.pure, aw_watcher_window_a.zipped_data,
              cipher=block_cipher)
aww_exe = EXE(aww_pyz,
              aw_watcher_window_a.scripts,
              exclude_binaries=True,
              name='aw-watcher-window',
              debug=False,
              strip=False,
              upx=True,
              console=True)
aww_coll = COLLECT(aww_exe,
                   aw_watcher_window_a.binaries,
                   aw_watcher_window_a.zipfiles,
                   aw_watcher_window_a.datas,
                   strip=False,
                   upx=True,
                   name='aw-watcher-window')

awa_pyz = PYZ(aw_watcher_afk_a.pure, aw_watcher_afk_a.zipped_data,
              cipher=block_cipher)
awa_exe = EXE(awa_pyz,
              aw_watcher_afk_a.scripts,
              exclude_binaries=True,
              name='aw-watcher-afk',
              debug=False,
              strip=False,
              upx=True,
              console=True)
awa_coll = COLLECT(awa_exe,
                   aw_watcher_afk_a.binaries,
                   aw_watcher_afk_a.zipfiles,
                   aw_watcher_afk_a.datas,
                   strip=False,
                   upx=True,
                   name='aw-watcher-afk')

aws_pyz = PYZ(aw_server_a.pure, aw_server_a.zipped_data,
              cipher=block_cipher)

aws_exe = EXE(aws_pyz,
              aw_server_a.scripts,
              exclude_binaries=True,
              name='aw-server',
              debug=False,
              strip=False,
              upx=True,
              console=True)
aws_coll = COLLECT(aws_exe,
                   aw_server_a.binaries,
                   aw_server_a.zipfiles,
                   aw_server_a.datas,
                   strip=False,
                   upx=True,
                   name='aw-server')

awq_pyz = PYZ(aw_qt_a.pure, aw_qt_a.zipped_data,
             cipher=block_cipher)
awq_exe = EXE(awq_pyz,
          aw_qt_a.scripts,
          exclude_binaries=True,
          name='aw-qt',
          debug=True,
          strip=False,
          upx=True,
          icon=icon,
          console=False if platform.system() == "Windows" else True)
awq_coll = COLLECT(awq_exe,
               aw_qt_a.binaries,
               aw_qt_a.zipfiles,
               aw_qt_a.datas,
               strip=False,
               upx=True,
               name='aw-qt')

if platform.system() == "Darwin":
    app = BUNDLE(awq_coll,
                 aww_coll,
                 awa_coll,
                 aws_coll,
                 name="ActivityWatch.app",
                 icon=macos_icon,
                 bundle_identifier="ActivityWatch",
                 info_plist={"CFBundleExecutable": "MacOS/aw-qt",
<<<<<<< HEAD
                             "CFBundleShortVersionString": aw_core.__about__.__version__,
                             "CFBundleVersion": aw_core.__about__.__version__ })
    import subprocess
    subprocess.run("dmgbuild -s config/dmgbuild-settings.py dist/ActivityWatch.app dist/ActivityWatch.dmg", shell=True)
    # dmgbuild -s dmgbuild-settings.py dist/ActivityWatch.app dist/ActivityWatch.dmg
=======
                             "CFBundleIconFile": "logo.icns",
                            # TODO: Get the right version here
                             "CFBundleShortVersionString": "0.8.4"})
>>>>>>> 5e4de1ed
<|MERGE_RESOLUTION|>--- conflicted
+++ resolved
@@ -14,15 +14,10 @@
 awa_location = "aw-watcher-afk/"
 aww_location = "aw-watcher-window/"
 
-<<<<<<< HEAD
-icon = aw_qt_location + 'media/logo/logo.ico'
-macos_icon = aw_qt_location + 'media/logo/icon.icns'
-=======
 if platform.system() == "Darwin":
     icon = aw_qt_location + 'media/logo/logo.icns'
 else:
     icon = aw_qt_location + 'media/logo/logo.ico'
->>>>>>> 5e4de1ed
 block_cipher = None
 
 extra_pathex = []
@@ -194,17 +189,11 @@
                  awa_coll,
                  aws_coll,
                  name="ActivityWatch.app",
-                 icon=macos_icon,
+                 icon=icon,
                  bundle_identifier="ActivityWatch",
                  info_plist={"CFBundleExecutable": "MacOS/aw-qt",
-<<<<<<< HEAD
-                             "CFBundleShortVersionString": aw_core.__about__.__version__,
-                             "CFBundleVersion": aw_core.__about__.__version__ })
-    import subprocess
-    subprocess.run("dmgbuild -s config/dmgbuild-settings.py dist/ActivityWatch.app dist/ActivityWatch.dmg", shell=True)
-    # dmgbuild -s dmgbuild-settings.py dist/ActivityWatch.app dist/ActivityWatch.dmg
-=======
                              "CFBundleIconFile": "logo.icns",
                             # TODO: Get the right version here
                              "CFBundleShortVersionString": "0.8.4"})
->>>>>>> 5e4de1ed
+    import subprocess
+    subprocess.run("dmgbuild -s config/dmgbuild-settings.py dist/ActivityWatch.app dist/ActivityWatch.dmg", shell=True)